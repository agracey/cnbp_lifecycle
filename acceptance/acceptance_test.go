--- conflicted
+++ resolved
@@ -50,32 +50,6 @@
 
 func testVersion(t *testing.T, when spec.G, it spec.S) {
 	when("All", func() {
-<<<<<<< HEAD
-		when("CNB_PLATFORM_API is set and incompatible", func() {
-			for _, phase := range []string{
-				"analyzer",
-				"builder",
-				"detector",
-				"exporter",
-				"restorer",
-				"rebaser",
-				"lifecycle",
-				"root-builder",
-			} {
-				phase := phase
-				it(phase+"/should fail with error message and exit code 11", func() {
-					cmd := lifecycleCmd(phase)
-					cmd.Env = append(os.Environ(), "CNB_PLATFORM_API=0.8")
-
-					_, exitCode, err := h.RunE(cmd)
-					h.AssertError(t, err, fmt.Sprintf("the Lifecycle's Platform API version is %s which is incompatible with Platform API version 0.8", expectedPlatformAPI))
-					h.AssertEq(t, exitCode, 11)
-				})
-			}
-		})
-
-=======
->>>>>>> ad5d2874
 		when("version flag is set", func() {
 			for _, tc := range []testCase{
 				{
